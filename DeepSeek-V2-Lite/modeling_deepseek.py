--- conflicted
+++ resolved
@@ -640,14 +640,10 @@
                 self.experts[i].down_proj.weight = None
             torch.cuda.empty_cache()
             self.vtensor = VTensor([expert_gate_w, expert_up_w, expert_down_w],
-<<<<<<< HEAD
-                                   cache_budget=self.experts_per_rank//2)
-=======
                                    cache_budget=self.experts_per_rank//4) ## why by 4?
        
     def forward(self, hidden_states, vtensors=None):
         if self.first_run:
->>>>>>> 7052c9ca
             self.first_run = False
             y = hidden_states
         else:
